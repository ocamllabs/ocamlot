--- conflicted
+++ resolved
@@ -32,35 +32,20 @@
              arch = X86_64; };
     compiler = { c_version = "3.12.1";
                  c_build = ""; }; }; *)
-<<<<<<< HEAD
-  { host = { os = Darwin;     arch = X86_64; };    compiler = ocaml_4_01; };
-  { host = { os = FreeBSD;    arch = I386; };      compiler = ocaml_4_01; };
-  { host = { os = FreeBSD;    arch = X86_64; };    compiler = ocaml_4_01; };
-  { host = { os = OpenBSD;    arch = I386; };      compiler = ocaml_4_01; };
-  { host = { os = OpenBSD;    arch = Powerpc; };   compiler = ocaml_4_01; };
-  { host = { os = OpenBSD;    arch = X86_64; };    compiler = ocaml_4_01; };
-  { host = { os = Linux None; arch = PPC64; };     compiler = ocaml_4_01; };
-  { host = { os = Linux None; arch = Arm V5tel; }; compiler = ocaml_4_01; };
-  { host = { os = Linux None; arch = Arm V6l; };   compiler = ocaml_4_01; };
-  { host = { os = Linux None; arch = X86_64; };    compiler = ocaml_4_00; };
-  { host = { os = Linux None; arch = X86_64; };    compiler = ocaml_4_01; };
-  { host = { os = Linux None; arch = X86_64; };    compiler = ocaml_4_02; };
-=======
-  { host = { os = Darwin;  arch = X86_64; };   compiler = ocaml_4_01; };
-  { host = { os = FreeBSD; arch = I386; };     compiler = ocaml_4_01; };
-  { host = { os = FreeBSD; arch = X86_64; };   compiler = ocaml_4_01; };
-  { host = { os = OpenBSD; arch = I386; };     compiler = ocaml_4_01; };
-  { host = { os = OpenBSD; arch = Powerpc; };  compiler = ocaml_4_01; };
-  { host = { os = OpenBSD; arch = X86_64; };   compiler = ocaml_4_01; };
-  { host = { os = Linux;   arch = PPC64; };    compiler = ocaml_4_01; };
-  { host = { os = Linux;   arch = Armv5tel; }; compiler = ocaml_4_01; };
-  { host = { os = Linux;   arch = Armv6l; };   compiler = ocaml_4_01; };
-  { host = { os = Linux;   arch = X86_64; };   compiler = ocaml_4_00; };
-  { host = { os = Linux;   arch = I386; };     compiler = ocaml_4_01; };
-  { host = { os = Linux;   arch = I386; };     compiler = ocaml_4_00; };
-  { host = { os = Linux;   arch = X86_64; };   compiler = ocaml_4_01; };
-  { host = { os = Linux;   arch = X86_64; };   compiler = ocaml_4_02; };
->>>>>>> b528502d
+  { host = { os = Darwin;     arch = X86_64; };   compiler = ocaml_4_01; };
+  { host = { os = FreeBSD;    arch = I386; };     compiler = ocaml_4_01; };
+  { host = { os = FreeBSD;    arch = X86_64; };   compiler = ocaml_4_01; };
+  { host = { os = OpenBSD;    arch = I386; };     compiler = ocaml_4_01; };
+  { host = { os = OpenBSD;    arch = Powerpc; };  compiler = ocaml_4_01; };
+  { host = { os = OpenBSD;    arch = X86_64; };   compiler = ocaml_4_01; };
+  { host = { os = Linux None; arch = PPC64; };    compiler = ocaml_4_01; };
+  { host = { os = Linux None; arch = Armv5tel; }; compiler = ocaml_4_01; };
+  { host = { os = Linux None; arch = Armv6l; };   compiler = ocaml_4_01; };
+  { host = { os = Linux None; arch = X86_64; };   compiler = ocaml_4_00; };
+  { host = { os = Linux None; arch = I386; };     compiler = ocaml_4_01; };
+  { host = { os = Linux None; arch = I386; };     compiler = ocaml_4_00; };
+  { host = { os = Linux None; arch = X86_64; };   compiler = ocaml_4_01; };
+  { host = { os = Linux None; arch = X86_64; };   compiler = ocaml_4_02; };
 ]))
 
 let watch_list = [
