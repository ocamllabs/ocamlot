--- conflicted
+++ resolved
@@ -100,11 +100,8 @@
   | Some "amd64" -> X86_64
   | Some "i386" -> I386
   | Some "i686" -> I686
-<<<<<<< HEAD
   | Some "armv5tel" -> Armv5tel
-=======
   | Some "ppc64" -> PPC64
->>>>>>> 6fc69701
   | Some "armv61" -> Armv61
   | Some _ | None -> Unknown
 
